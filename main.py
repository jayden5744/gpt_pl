--- conflicted
+++ resolved
@@ -1,9 +1,5 @@
 import os
 from typing import Dict, Tuple
-<<<<<<< HEAD
-=======
-
->>>>>>> 5c216042
 import hydra
 import lightning.pytorch as pl
 import torch
@@ -17,6 +13,14 @@
 
 from src.data_modules import NaverClassificationDataModule, PretrainDataModule
 from src.train import GPTPretrainModule, NaverClassificationModule
+
+import lightning.pytorch as pl
+from lightning.pytorch import Trainer
+from lightning.pytorch.callbacks import ModelCheckpoint
+from lightning.pytorch.callbacks.early_stopping import EarlyStopping
+from lightning.pytorch.loggers import WandbLogger
+from src.data_modules import PretrainDataModule, NaverClassificationDataModule
+from src.train import GPTPretrainModel, NaverClassificationModel
 
 
 def make_config(cfg: DictConfig) -> Dict:
@@ -37,60 +41,6 @@
             batch_size=cfg.trainer.batch_size,
         )
 
-<<<<<<< HEAD
-import lightning.pytorch as pl
-from lightning.pytorch import Trainer
-from lightning.pytorch.callbacks import ModelCheckpoint
-from lightning.pytorch.callbacks.early_stopping import EarlyStopping
-from lightning.pytorch.loggers import WandbLogger
-from src.data_modules import PretrainDataModule, NaverClassificationDataModule
-
-from src.train import GPTPretrainModel, NaverClassificationModel
-
-def make_config(cfg: DictConfig) -> Dict:
-    result = {}
-    result.update(dict(cfg.data))
-    result.update(dict(cfg.model))
-    result.update(dict(cfg.trainer))
-    return result
-
-
-def get_model_n_data_module(cfg) -> Tuple[pl.LightningModule, pl.LightningDataModule]:
-    if cfg.data.task == "pretrain":
-        model = GPTPretrainModel(arg=cfg)
-
-        data_module = PretrainDataModule(
-            arg_data=cfg.data,
-            arg_model=cfg.model,
-            vocab=model.vocab,
-            batch_size=cfg.trainer.batch_size
-        )
-
-    elif cfg.data.task == "classification":
-        model = NaverClassificationModel(arg=cfg)
-        model.model.gpt.load(cfg.data.pretrain_path)
-
-        data_module = NaverClassificationDataModule(
-            arg_data=cfg.data,
-            arg_model=cfg.model,
-            vocab=model.vocab,
-            batch_size=cfg.trainer.batch_size
-        )
-    else:
-        raise ValueError()
-    return model, data_module
-
-
-
-
-@hydra.main(version_base="1.3.2", config_path="configs", config_name="config")
-def train(cfg: DictConfig) -> None:
-
-    model, data_module = get_model_n_data_module(cfg)
-
-    checkpoint_callback = ModelCheckpoint(
-        dirpath=os.path.join(get_original_cwd(), "./SavedModel/"),
-=======
     elif cfg.data.task == "classification":
         module = NaverClassificationModule(arg=cfg)
         data_module = NaverClassificationDataModule(
@@ -119,7 +69,6 @@
         dirpath=os.path.join(
             get_original_cwd(), f"./SavedModel/{cfg.data.folder_name}"
         ),
->>>>>>> 5c216042
         filename=cfg.data.folder_name,
         save_top_k=5,
         verbose=True,
@@ -133,31 +82,19 @@
         verbose=False,
         mode="min",
     )
-<<<<<<< HEAD
-    wandb_logger = WandbLogger(project=cfg.data.project_name, name=cfg.data.folder_name)
-    wandb_logger.log_hyperparams(make_config(cfg))
-=======
     callback_lst.append(checkpoint_callback, early_stop_callback)
     # wandb_logger = WandbLogger(project=cfg.data.project_name, name=cfg.data.folder_name)
     # wandb_logger.log_hyperparams(make_config(cfg))
->>>>>>> 5c216042
 
     trainer = Trainer(
         devices="auto",
         accelerator="auto",
         max_epochs=cfg.trainer.epochs,
-<<<<<<< HEAD
-        callbacks=[checkpoint_callback, early_stop_callback],
-        # logger=wandb_logger,
-    )
-    trainer.fit(model=model, datamodule=data_module)
-=======
         callbacks=callback_lst,
         strategy="ddp_find_unused_parameters_true"
         # logger=wandb_logger,
     )
     trainer.fit(model=module, datamodule=data_module)
->>>>>>> 5c216042
 
 
 if __name__ == "__main__":
