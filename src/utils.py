import os
import os.path as osp
import shutil
<<<<<<< HEAD
import sentencepiece as spm

=======

import sentencepiece as spm


>>>>>>> 5c216042
def exist_file(path: str) -> bool:
    if osp.exists(path):
        return True
    return False


def create_or_load_tokenizer(
    file_path: str,
    save_path: str,
    language: str,
    vocab_size: int,
    tokenizer_type: str = "bpe",
<<<<<<< HEAD
    bos_id: int = 0,
    eos_id: int = 1,
    unk_id: int = 2,
    pad_id: int = 3,
) -> spm.SentencePieceProcessor:
    corpus_prefix = f"{language}_corpus_{vocab_size}"
    
=======
    bos_token: str = "[BOS]",
    eos_token: str = "[EOS]",
    unk_token: str = "[UNK]",
    pad_token: str = "[PAD]",
) -> spm.SentencePieceProcessor:
    corpus_prefix = f"{language}_corpus_{vocab_size}"
>>>>>>> 5c216042

    if tokenizer_type.strip().lower() not in ["unigram", "bpe", "char", "word"]:
        raise ValueError(
            f"param `tokenizer_type` must be one of [unigram, bpe, char, word]"
        )

    if not os.path.isdir(save_path):  # 폴더 없으면 만들어
        os.makedirs(save_path)

    model_path = osp.join(save_path, corpus_prefix + ".model")
    vocab_path = osp.join(save_path, corpus_prefix + ".vocab")

    if not exist_file(model_path) and not exist_file(vocab_path):
<<<<<<< HEAD
        model_train_cmd = f"""--input={file_path} --model_prefix={corpus_prefix} --model_type={tokenizer_type} --vocab_size={vocab_size}
         --bos_id={bos_id} --bos_piece=[BOS] --eos_id={eos_id} --eos_piece=[EOS] --unk_id={unk_id} --unk_piece=[UNK] --pad_id={pad_id} --pad_piece=[PAD]"""
=======
        model_train_cmd = f"--input={file_path} --model_prefix={corpus_prefix} --model_type={tokenizer_type} --vocab_size={vocab_size}  --bos_piece={bos_token}  --eos_piece={eos_token}  --unk_piece={unk_token} --pad_piece={pad_token}"
>>>>>>> 5c216042
        spm.SentencePieceTrainer.Train(model_train_cmd)
        shutil.move(corpus_prefix + ".model", model_path)
        shutil.move(corpus_prefix + ".vocab", vocab_path)
    # model file은 있는데, vocab file이 없거나 / model_file은 없는데, vocab file이 있으면 -> Error

    sp = spm.SentencePieceProcessor()
    sp.load(model_path)
    return sp<|MERGE_RESOLUTION|>--- conflicted
+++ resolved
@@ -1,15 +1,10 @@
 import os
 import os.path as osp
 import shutil
-<<<<<<< HEAD
-import sentencepiece as spm
-
-=======
 
 import sentencepiece as spm
 
 
->>>>>>> 5c216042
 def exist_file(path: str) -> bool:
     if osp.exists(path):
         return True
@@ -22,22 +17,12 @@
     language: str,
     vocab_size: int,
     tokenizer_type: str = "bpe",
-<<<<<<< HEAD
-    bos_id: int = 0,
-    eos_id: int = 1,
-    unk_id: int = 2,
-    pad_id: int = 3,
-) -> spm.SentencePieceProcessor:
-    corpus_prefix = f"{language}_corpus_{vocab_size}"
-    
-=======
     bos_token: str = "[BOS]",
     eos_token: str = "[EOS]",
     unk_token: str = "[UNK]",
     pad_token: str = "[PAD]",
 ) -> spm.SentencePieceProcessor:
     corpus_prefix = f"{language}_corpus_{vocab_size}"
->>>>>>> 5c216042
 
     if tokenizer_type.strip().lower() not in ["unigram", "bpe", "char", "word"]:
         raise ValueError(
@@ -51,12 +36,7 @@
     vocab_path = osp.join(save_path, corpus_prefix + ".vocab")
 
     if not exist_file(model_path) and not exist_file(vocab_path):
-<<<<<<< HEAD
-        model_train_cmd = f"""--input={file_path} --model_prefix={corpus_prefix} --model_type={tokenizer_type} --vocab_size={vocab_size}
-         --bos_id={bos_id} --bos_piece=[BOS] --eos_id={eos_id} --eos_piece=[EOS] --unk_id={unk_id} --unk_piece=[UNK] --pad_id={pad_id} --pad_piece=[PAD]"""
-=======
         model_train_cmd = f"--input={file_path} --model_prefix={corpus_prefix} --model_type={tokenizer_type} --vocab_size={vocab_size}  --bos_piece={bos_token}  --eos_piece={eos_token}  --unk_piece={unk_token} --pad_piece={pad_token}"
->>>>>>> 5c216042
         spm.SentencePieceTrainer.Train(model_train_cmd)
         shutil.move(corpus_prefix + ".model", model_path)
         shutil.move(corpus_prefix + ".vocab", vocab_path)
